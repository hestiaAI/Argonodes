"""
Models are an abstraction of data sources.

They aim to describe, complete, and enhance the information of unknown data, so that the information related to the data can be re-applied to new data.
"""
from __future__ import annotations


from typing import Optional
import json
import pickle


from deepdiff import DeepDiff


from .default_context import DEFAULT_CONTEXT
from .helpers import flatten, REGEX_PATH
<<<<<<< HEAD
from .nodes import Tree
=======
>>>>>>> 813ce518


class Model:
    """
    Model for a specific type of data.

    :param trees: Trees to be processed by the Model.
    :type trees: Tree or list[Tree], default None.
    :param name: Name of the Model.
    :type name: str, default None.
    :param context: Context for the JSON-LD export.
    :type context: dict, default None.
    """

    def __init__(self, trees=None, name=None, context=None):
        self.name = name
        self.context = context or DEFAULT_CONTEXT
        self.traversal = {}
        self.changes = []
        self.num_changes = 0

        if trees:
            if not isinstance(trees, list):
                trees = [trees]

            for tree in trees:
                self.add_tree(tree)

    def __str__(self) -> str:
        return repr(self)

    def __repr__(self) -> str:
        return str(self.traversal)

    def __call__(self, node, rec=True):
        # This will probably get me in purgatory or something.
<<<<<<< HEAD
        # node.apply(apply_model, self)
        """
        Apply a Model back to a Node, usually a Tree.
        :param rec: If False, only current node is modified.
        :param node: A Node, usually a Tree.
        :param model: The Model to be applied.
        """
        flat = self.flatten()

        def apply_to(node):
            path = REGEX_PATH.sub("[*]", node.path)
            info = flat[path]
            node.descriptiveType = info["descriptiveType"]
            node.unique = info["unique"]
            node.default = info["default"]
            node.description = info["description"]
            node.choices = info["choices"]
            node.regex = info["regex"]

        def recur(node):
            apply_to(node)
            if node.children:
                for children in node.children:
                    recur(children)

        if rec:
            recur(node)
        else:
            apply_to(node)

    def add_files(self, filenames) -> Model:
        """
        Add files to parse into the model.
        :param filenames: String or List[String], file paths.
        :return: Self, for chaining.
=======
>>>>>>> 813ce518
        """
        Apply a Model back to a Node, usually a Tree.

        :param rec: If False, only current node is modified.
        :param node: A Node, usually a Tree.
        :param model: The Model to be applied.
        """
        flat = self.flatten()

        def apply_to(node):
            path = REGEX_PATH.sub("[*]", node.path)
            info = flat[path]
            node.descriptiveType = info["descriptiveType"]
            node.unique = info["unique"]
            node.default = info["default"]
            node.description = info["description"]
            node.choices = info["choices"]
            node.regex = info["regex"]

        def recur(node):
            apply_to(node)
            if node.children:
                for children in node.children:
                    recur(children)

        if rec:
            recur(node)
        else:
            apply_to(node)

    def add_tree(self, tree, apply=True) -> None:
        """
        Add a Tree's traversal to the Model.

        :param tree: A Tree.
        :type tree: Tree
        :param apply: If True, will effectively be applied to the Model.
        :type apply: bool
        """
        self.add_traversal(tree.export_traversal(), apply=apply)

    def add_traversal(self, traversal, apply=True) -> None:
        """
        Add a traversal to the Model.

        :param traversal: The traversal, from a Tree.
        :type traversal: dict
        :param apply: If True, will effectively be applied to the Model.
        :type apply: bool
        """
        if apply:
            full_traversal = self.traversal
        else:
            full_traversal = self.traversal.copy()

        full_traversal.update(traversal)
        self.num_changes += 1

        self.changes.append((self.num_changes, apply, DeepDiff(full_traversal, traversal)))

    def get_paths(self) -> set:
        """
        Returns the set of avalaible paths.

        :return: Set of avalaible paths.
        :rtype: set[str]
        """

        def recur(traversal):
            for path, info in traversal.items():
                yield path
                yield from recur(info["traversal"])

        return set(recur(self.traversal))

    def find_info(self, target) -> Optional[dict]:
        """
        Returns the given path, or the latest found element within the path.

        :param path: A JSON path.
        :rtype path: str
        :return: The corresponding linked information in the traversal.
        :rtype: dict
        """

        def recur(target, traversal):
            for path, info in traversal.items():
                if path == target:
                    yield info
                if info:
                    yield from (r for r in recur(target, info["traversal"]))

        return next(recur(target, self.traversal))

    def to_list(self, headers=True) -> list:
        """
        Returns the model in the form of a list.

        :param headers: If the first line should be the headers.
        :type headers: bool, default True.
        :return: A nice little list representing the Model.
        :rtype: list[list]
        """
        rtn = []
        if headers:
            rtn.append(["path", "foundType", "descriptiveType", "unique", "default", "description", "choices", "regex"])

        def recur(traversal):
            for path, info in traversal.items():
                yield [
                    path,
                    info["foundType"],
                    info["descriptiveType"],
                    info["unique"],
                    info["default"],
                    info["description"],
                    info["choices"],
                    info["regex"],
                ]
                yield from recur(info["traversal"])

        rtn += [r for r in recur(self.traversal)]

        return rtn

    def flatten(self) -> dict:
        """
        Returns a flattened version of the model.

        :return: A dict of the model.
        :rtype: dict
        """
        return flatten(self.traversal, keys_only=False)

    def set_attribute(self, path, **kwargs) -> bool:
        """
        Given a specific path, add more context to that path.

        :param path: A valid path.
        :type path: str
        :param kwargs: The different information to add to that path.
        :type kwargs: Keyworded, variable-length argument list.
        :return: True if the path was found and info added; False otherwise.
        :rtype: bool
        """
        info = self.find_info(path)
        if info:
            for attr, value in kwargs.items():
                info[attr] = value
            return True
        return False

    def export_traversal(self, filename=None, scheme="pickle") -> None:
        """
        Dump the traversal in different format.

        :param filename: If None, will print in the given format.
        :type filename: str, default None.
        :param scheme: Can be either `pickle`, `json`, `markdown`.
        :type scheme: str, default "pickle".
        """
        if scheme == "pickle":
            if not filename:
                raise ValueError("filename is missing.")
            with open(filename, "wb") as file:
                pickle.dump(self.traversal, file)
        elif scheme == "json":
            if filename:
                with open(filename, "w") as file:
                    json.dump(self.traversal, file, indent=2, default=str)
            else:
                print(json.dumps(self.traversal, indent=2, default=str))
        elif scheme == "markdown":
            headers, *liste = self.to_list()
            to_keep = ["path", "foundType", "descriptiveType", "description"]
            indexes = [headers.index(keep) for keep in to_keep]

            temp = []
            for l in liste:
                tmp = [l[index] for index in indexes]
                temp.append(f"| {' | '.join([f'`{tmp[0]}`', tmp[1].__name__, tmp[2] or '/', tmp[3] or '/'])} |")

            markdown = (
                [f"## {self.name or 'Exported Model'}", ""]
                + [f"| {' | '.join(to_keep)} |"]
                + [f"{'|---' * len(to_keep)}|"]
                + temp
            )

            if filename:
                with open(filename, "w") as file:
                    for m in markdown:
                        file.write(f"{m}\n")
            else:
                print("\n".join(markdown))
        else:
            raise ValueError("Incorrect format, please use 'pickle', 'json', 'markdown'.")

    def load_traversal(self, filename) -> None:
        """
        Load a format from a pickle.

        :param filename: Path to a pickled format.
        :type filename: str
        """
        with open(filename, "rb") as file:
            self.traversal = pickle.load(file)
<|MERGE_RESOLUTION|>--- conflicted
+++ resolved
@@ -1,303 +1,261 @@
-"""
-Models are an abstraction of data sources.
-
-They aim to describe, complete, and enhance the information of unknown data, so that the information related to the data can be re-applied to new data.
-"""
-from __future__ import annotations
-
-
-from typing import Optional
-import json
-import pickle
-
-
-from deepdiff import DeepDiff
-
-
-from .default_context import DEFAULT_CONTEXT
-from .helpers import flatten, REGEX_PATH
-<<<<<<< HEAD
-from .nodes import Tree
-=======
->>>>>>> 813ce518
-
-
-class Model:
-    """
-    Model for a specific type of data.
-
-    :param trees: Trees to be processed by the Model.
-    :type trees: Tree or list[Tree], default None.
-    :param name: Name of the Model.
-    :type name: str, default None.
-    :param context: Context for the JSON-LD export.
-    :type context: dict, default None.
-    """
-
-    def __init__(self, trees=None, name=None, context=None):
-        self.name = name
-        self.context = context or DEFAULT_CONTEXT
-        self.traversal = {}
-        self.changes = []
-        self.num_changes = 0
-
-        if trees:
-            if not isinstance(trees, list):
-                trees = [trees]
-
-            for tree in trees:
-                self.add_tree(tree)
-
-    def __str__(self) -> str:
-        return repr(self)
-
-    def __repr__(self) -> str:
-        return str(self.traversal)
-
-    def __call__(self, node, rec=True):
-        # This will probably get me in purgatory or something.
-<<<<<<< HEAD
-        # node.apply(apply_model, self)
-        """
-        Apply a Model back to a Node, usually a Tree.
-        :param rec: If False, only current node is modified.
-        :param node: A Node, usually a Tree.
-        :param model: The Model to be applied.
-        """
-        flat = self.flatten()
-
-        def apply_to(node):
-            path = REGEX_PATH.sub("[*]", node.path)
-            info = flat[path]
-            node.descriptiveType = info["descriptiveType"]
-            node.unique = info["unique"]
-            node.default = info["default"]
-            node.description = info["description"]
-            node.choices = info["choices"]
-            node.regex = info["regex"]
-
-        def recur(node):
-            apply_to(node)
-            if node.children:
-                for children in node.children:
-                    recur(children)
-
-        if rec:
-            recur(node)
-        else:
-            apply_to(node)
-
-    def add_files(self, filenames) -> Model:
-        """
-        Add files to parse into the model.
-        :param filenames: String or List[String], file paths.
-        :return: Self, for chaining.
-=======
->>>>>>> 813ce518
-        """
-        Apply a Model back to a Node, usually a Tree.
-
-        :param rec: If False, only current node is modified.
-        :param node: A Node, usually a Tree.
-        :param model: The Model to be applied.
-        """
-        flat = self.flatten()
-
-        def apply_to(node):
-            path = REGEX_PATH.sub("[*]", node.path)
-            info = flat[path]
-            node.descriptiveType = info["descriptiveType"]
-            node.unique = info["unique"]
-            node.default = info["default"]
-            node.description = info["description"]
-            node.choices = info["choices"]
-            node.regex = info["regex"]
-
-        def recur(node):
-            apply_to(node)
-            if node.children:
-                for children in node.children:
-                    recur(children)
-
-        if rec:
-            recur(node)
-        else:
-            apply_to(node)
-
-    def add_tree(self, tree, apply=True) -> None:
-        """
-        Add a Tree's traversal to the Model.
-
-        :param tree: A Tree.
-        :type tree: Tree
-        :param apply: If True, will effectively be applied to the Model.
-        :type apply: bool
-        """
-        self.add_traversal(tree.export_traversal(), apply=apply)
-
-    def add_traversal(self, traversal, apply=True) -> None:
-        """
-        Add a traversal to the Model.
-
-        :param traversal: The traversal, from a Tree.
-        :type traversal: dict
-        :param apply: If True, will effectively be applied to the Model.
-        :type apply: bool
-        """
-        if apply:
-            full_traversal = self.traversal
-        else:
-            full_traversal = self.traversal.copy()
-
-        full_traversal.update(traversal)
-        self.num_changes += 1
-
-        self.changes.append((self.num_changes, apply, DeepDiff(full_traversal, traversal)))
-
-    def get_paths(self) -> set:
-        """
-        Returns the set of avalaible paths.
-
-        :return: Set of avalaible paths.
-        :rtype: set[str]
-        """
-
-        def recur(traversal):
-            for path, info in traversal.items():
-                yield path
-                yield from recur(info["traversal"])
-
-        return set(recur(self.traversal))
-
-    def find_info(self, target) -> Optional[dict]:
-        """
-        Returns the given path, or the latest found element within the path.
-
-        :param path: A JSON path.
-        :rtype path: str
-        :return: The corresponding linked information in the traversal.
-        :rtype: dict
-        """
-
-        def recur(target, traversal):
-            for path, info in traversal.items():
-                if path == target:
-                    yield info
-                if info:
-                    yield from (r for r in recur(target, info["traversal"]))
-
-        return next(recur(target, self.traversal))
-
-    def to_list(self, headers=True) -> list:
-        """
-        Returns the model in the form of a list.
-
-        :param headers: If the first line should be the headers.
-        :type headers: bool, default True.
-        :return: A nice little list representing the Model.
-        :rtype: list[list]
-        """
-        rtn = []
-        if headers:
-            rtn.append(["path", "foundType", "descriptiveType", "unique", "default", "description", "choices", "regex"])
-
-        def recur(traversal):
-            for path, info in traversal.items():
-                yield [
-                    path,
-                    info["foundType"],
-                    info["descriptiveType"],
-                    info["unique"],
-                    info["default"],
-                    info["description"],
-                    info["choices"],
-                    info["regex"],
-                ]
-                yield from recur(info["traversal"])
-
-        rtn += [r for r in recur(self.traversal)]
-
-        return rtn
-
-    def flatten(self) -> dict:
-        """
-        Returns a flattened version of the model.
-
-        :return: A dict of the model.
-        :rtype: dict
-        """
-        return flatten(self.traversal, keys_only=False)
-
-    def set_attribute(self, path, **kwargs) -> bool:
-        """
-        Given a specific path, add more context to that path.
-
-        :param path: A valid path.
-        :type path: str
-        :param kwargs: The different information to add to that path.
-        :type kwargs: Keyworded, variable-length argument list.
-        :return: True if the path was found and info added; False otherwise.
-        :rtype: bool
-        """
-        info = self.find_info(path)
-        if info:
-            for attr, value in kwargs.items():
-                info[attr] = value
-            return True
-        return False
-
-    def export_traversal(self, filename=None, scheme="pickle") -> None:
-        """
-        Dump the traversal in different format.
-
-        :param filename: If None, will print in the given format.
-        :type filename: str, default None.
-        :param scheme: Can be either `pickle`, `json`, `markdown`.
-        :type scheme: str, default "pickle".
-        """
-        if scheme == "pickle":
-            if not filename:
-                raise ValueError("filename is missing.")
-            with open(filename, "wb") as file:
-                pickle.dump(self.traversal, file)
-        elif scheme == "json":
-            if filename:
-                with open(filename, "w") as file:
-                    json.dump(self.traversal, file, indent=2, default=str)
-            else:
-                print(json.dumps(self.traversal, indent=2, default=str))
-        elif scheme == "markdown":
-            headers, *liste = self.to_list()
-            to_keep = ["path", "foundType", "descriptiveType", "description"]
-            indexes = [headers.index(keep) for keep in to_keep]
-
-            temp = []
-            for l in liste:
-                tmp = [l[index] for index in indexes]
-                temp.append(f"| {' | '.join([f'`{tmp[0]}`', tmp[1].__name__, tmp[2] or '/', tmp[3] or '/'])} |")
-
-            markdown = (
-                [f"## {self.name or 'Exported Model'}", ""]
-                + [f"| {' | '.join(to_keep)} |"]
-                + [f"{'|---' * len(to_keep)}|"]
-                + temp
-            )
-
-            if filename:
-                with open(filename, "w") as file:
-                    for m in markdown:
-                        file.write(f"{m}\n")
-            else:
-                print("\n".join(markdown))
-        else:
-            raise ValueError("Incorrect format, please use 'pickle', 'json', 'markdown'.")
-
-    def load_traversal(self, filename) -> None:
-        """
-        Load a format from a pickle.
-
-        :param filename: Path to a pickled format.
-        :type filename: str
-        """
-        with open(filename, "rb") as file:
-            self.traversal = pickle.load(file)
+"""
+Models are an abstraction of data sources.
+
+They aim to describe, complete, and enhance the information of unknown data, so that the information related to the data can be re-applied to new data.
+"""
+from __future__ import annotations
+
+
+from typing import Optional
+import json
+import pickle
+
+
+from deepdiff import DeepDiff
+
+
+from .default_context import DEFAULT_CONTEXT
+from .helpers import flatten, REGEX_PATH
+
+
+class Model:
+    """
+    Model for a specific type of data.
+
+    :param trees: Trees to be processed by the Model.
+    :type trees: Tree or list[Tree], default None.
+    :param name: Name of the Model.
+    :type name: str, default None.
+    :param context: Context for the JSON-LD export.
+    :type context: dict, default None.
+    """
+
+    def __init__(self, trees=None, name=None, context=None):
+        self.name = name
+        self.context = context or DEFAULT_CONTEXT
+        self.traversal = {}
+        self.changes = []
+        self.num_changes = 0
+
+        if trees:
+            if not isinstance(trees, list):
+                trees = [trees]
+
+            for tree in trees:
+                self.add_tree(tree)
+
+    def __str__(self) -> str:
+        return repr(self)
+
+    def __repr__(self) -> str:
+        return str(self.traversal)
+
+    def __call__(self, node, rec=True):
+        # This will probably get me in purgatory or something.
+        """
+        Apply a Model back to a Node, usually a Tree.
+
+        :param rec: If False, only current node is modified.
+        :param node: A Node, usually a Tree.
+        :param model: The Model to be applied.
+        """
+        flat = self.flatten()
+
+        def apply_to(node):
+            path = REGEX_PATH.sub("[*]", node.path)
+            info = flat[path]
+            node.descriptiveType = info["descriptiveType"]
+            node.unique = info["unique"]
+            node.default = info["default"]
+            node.description = info["description"]
+            node.choices = info["choices"]
+            node.regex = info["regex"]
+
+        def recur(node):
+            apply_to(node)
+            if node.children:
+                for children in node.children:
+                    recur(children)
+
+        if rec:
+            recur(node)
+        else:
+            apply_to(node)
+
+    def add_tree(self, tree, apply=True) -> None:
+        """
+        Add a Tree's traversal to the Model.
+
+        :param tree: A Tree.
+        :type tree: Tree
+        :param apply: If True, will effectively be applied to the Model.
+        :type apply: bool
+        """
+        self.add_traversal(tree.export_traversal(), apply=apply)
+
+    def add_traversal(self, traversal, apply=True) -> None:
+        """
+        Add a traversal to the Model.
+
+        :param traversal: The traversal, from a Tree.
+        :type traversal: dict
+        :param apply: If True, will effectively be applied to the Model.
+        :type apply: bool
+        """
+        if apply:
+            full_traversal = self.traversal
+        else:
+            full_traversal = self.traversal.copy()
+
+        full_traversal.update(traversal)
+        self.num_changes += 1
+
+        self.changes.append((self.num_changes, apply, DeepDiff(full_traversal, traversal)))
+
+    def get_paths(self) -> set:
+        """
+        Returns the set of avalaible paths.
+
+        :return: Set of avalaible paths.
+        :rtype: set[str]
+        """
+
+        def recur(traversal):
+            for path, info in traversal.items():
+                yield path
+                yield from recur(info["traversal"])
+
+        return set(recur(self.traversal))
+
+    def find_info(self, target) -> Optional[dict]:
+        """
+        Returns the given path, or the latest found element within the path.
+
+        :param path: A JSON path.
+        :rtype path: str
+        :return: The corresponding linked information in the traversal.
+        :rtype: dict
+        """
+
+        def recur(target, traversal):
+            for path, info in traversal.items():
+                if path == target:
+                    yield info
+                if info:
+                    yield from (r for r in recur(target, info["traversal"]))
+
+        return next(recur(target, self.traversal))
+
+    def to_list(self, headers=True) -> list:
+        """
+        Returns the model in the form of a list.
+
+        :param headers: If the first line should be the headers.
+        :type headers: bool, default True.
+        :return: A nice little list representing the Model.
+        :rtype: list[list]
+        """
+        rtn = []
+        if headers:
+            rtn.append(["path", "foundType", "descriptiveType", "unique", "default", "description", "choices", "regex"])
+
+        def recur(traversal):
+            for path, info in traversal.items():
+                yield [
+                    path,
+                    info["foundType"],
+                    info["descriptiveType"],
+                    info["unique"],
+                    info["default"],
+                    info["description"],
+                    info["choices"],
+                    info["regex"],
+                ]
+                yield from recur(info["traversal"])
+
+        rtn += [r for r in recur(self.traversal)]
+
+        return rtn
+
+    def flatten(self) -> dict:
+        """
+        Returns a flattened version of the model.
+
+        :return: A dict of the model.
+        :rtype: dict
+        """
+        return flatten(self.traversal, keys_only=False)
+
+    def set_attribute(self, path, **kwargs) -> bool:
+        """
+        Given a specific path, add more context to that path.
+
+        :param path: A valid path.
+        :type path: str
+        :param kwargs: The different information to add to that path.
+        :type kwargs: Keyworded, variable-length argument list.
+        :return: True if the path was found and info added; False otherwise.
+        :rtype: bool
+        """
+        info = self.find_info(path)
+        if info:
+            for attr, value in kwargs.items():
+                info[attr] = value
+            return True
+        return False
+
+    def export_traversal(self, filename=None, scheme="pickle") -> None:
+        """
+        Dump the traversal in different format.
+
+        :param filename: If None, will print in the given format.
+        :type filename: str, default None.
+        :param scheme: Can be either `pickle`, `json`, `markdown`.
+        :type scheme: str, default "pickle".
+        """
+        if scheme == "pickle":
+            if not filename:
+                raise ValueError("filename is missing.")
+            with open(filename, "wb") as file:
+                pickle.dump(self.traversal, file)
+        elif scheme == "json":
+            if filename:
+                with open(filename, "w") as file:
+                    json.dump(self.traversal, file, indent=2, default=str)
+            else:
+                print(json.dumps(self.traversal, indent=2, default=str))
+        elif scheme == "markdown":
+            headers, *liste = self.to_list()
+            to_keep = ["path", "foundType", "descriptiveType", "description"]
+            indexes = [headers.index(keep) for keep in to_keep]
+
+            temp = []
+            for l in liste:
+                tmp = [l[index] for index in indexes]
+                temp.append(f"| {' | '.join([f'`{tmp[0]}`', tmp[1].__name__, tmp[2] or '/', tmp[3] or '/'])} |")
+
+            markdown = (
+                [f"## {self.name or 'Exported Model'}", ""]
+                + [f"| {' | '.join(to_keep)} |"]
+                + [f"{'|---' * len(to_keep)}|"]
+                + temp
+            )
+
+            if filename:
+                with open(filename, "w") as file:
+                    for m in markdown:
+                        file.write(f"{m}\n")
+            else:
+                print("\n".join(markdown))
+        else:
+            raise ValueError("Incorrect format, please use 'pickle', 'json', 'markdown'.")
+
+    def load_traversal(self, filename) -> None:
+        """
+        Load a format from a pickle.
+
+        :param filename: Path to a pickled format.
+        :type filename: str
+        """
+        with open(filename, "rb") as file:
+            self.traversal = pickle.load(file)